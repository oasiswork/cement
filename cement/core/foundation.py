--- conflicted
+++ resolved
@@ -335,11 +335,7 @@
         self.output = None
         self.controller = None
         self.cache = None
-<<<<<<< HEAD
-        
-=======
-
->>>>>>> 4dc96fae
+
         # setup the cement framework
         self._lay_cement()
     
