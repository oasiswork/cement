--- conflicted
+++ resolved
@@ -2,11 +2,7 @@
 
 import sys
 
-<<<<<<< HEAD
-VERSION = (2, 1, 1, 'alpha', 0)
-=======
 VERSION = (2, 1, 2, 'alpha', 0)
->>>>>>> 4e9e0aaa
 
 # global handlers dict
 __handlers__ = {}
